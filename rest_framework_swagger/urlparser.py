import os

from django.conf import settings
from django.utils.importlib import import_module
from django.core.urlresolvers import RegexURLResolver, RegexURLPattern
from django.contrib.admindocs.views import simplify_regex

from rest_framework.views import APIView

from .apidocview import APIDocView


class UrlParser(object):

    def get_apis(self, patterns=None, filter_path=None, exclude_namespaces=[]):
        """
        Returns all the DRF APIViews found in the project URLs

        patterns -- supply list of patterns (optional)
        exclude_namespaces -- list of namespaces to ignore (optional)
        """
        if patterns is None:
            urls = import_module(settings.ROOT_URLCONF)
            patterns = urls.urlpatterns

        apis = self.__flatten_patterns_tree__(
            patterns,
            filter_path=filter_path,
            exclude_namespaces=exclude_namespaces,
        )
        if filter_path is not None:
            return self.get_filtered_apis(apis, filter_path)

        return apis

    def get_filtered_apis(self, apis, filter_path):
        filtered_list = []

<<<<<<< HEAD
        for api in apis:
            if filter_path in api['path'].strip('/'):
=======
        match = "/{f}/".format(f=filter_path)
        for api in apis:
            if api['path'].startswith(match):
>>>>>>> b9401b6c
                filtered_list.append(api)

        return filtered_list

    def get_top_level_apis(self, apis):
        """
        Returns the 'top level' APIs (ie. swagger 'resources')

        apis -- list of APIs as returned by self.get_apis
        """
        root_paths = set()
        api_paths = [endpoint['path'].strip("/") for endpoint in apis]

        for path in api_paths:
            #  If a URLs /resource/ and /resource/{pk} exist, use the base
            #  as the resource. If there is no base resource URL, then include
            path_base = path.split('/{')[0]
            if '{' in path and path_base in api_paths:
                continue
            root_paths.add(path_base)

        top_level_apis = self.__filter_top_level_apis__(root_paths)

        return sorted(top_level_apis, key=self.__get_last_element__)

    def __filter_top_level_apis__(self, root_paths):
        """
        Returns top level APIs
        """
        filtered_paths = set()
        base_path = self.__get_base_path__(root_paths)
        for path in root_paths:
<<<<<<< HEAD
            if path.startswith(base_path):
                path = path[len(base_path):]
            resource = path.split('/')[0]
=======
            resource = path.replace(base_path, '').split('/')[0]
>>>>>>> b9401b6c
            filtered_paths.add(base_path + resource)

        return list(filtered_paths)

    def __get_base_path__(self, root_paths):
        base_path = os.path.commonprefix(root_paths)
        slash_index = base_path.rfind('/') + 1
        base_path = base_path[:slash_index]

        return base_path

    def __get_last_element__(self, paths):
        split_paths = paths.split('/')
        return split_paths[len(split_paths) - 1]

    def __assemble_endpoint_data__(self, pattern, prefix='', filter_path=None):
        """
        Creates a dictionary for matched API urls

        pattern -- the pattern to parse
        prefix -- the API path prefix (used by recursion)
        """
        callback = self.__get_pattern_api_callback__(pattern)

        if callback is None or self.__exclude_router_api_root__(callback):
            return

        path = simplify_regex(prefix + pattern.regex.pattern)

        if filter_path is not None:
            if filter_path not in path:
                return None

        path = path.replace('<', '{').replace('>', '}')

        if self.__exclude_format_endpoints__(path):
            return

        return {
            'path': path,
            'pattern': pattern,
            'callback': callback,
        }

    def __flatten_patterns_tree__(self, patterns, prefix='', filter_path=None, exclude_namespaces=[]):
        """
        Uses recursion to flatten url tree.

        patterns -- urlpatterns list
        prefix -- (optional) Prefix for URL pattern
        """
        pattern_list = []

        for pattern in patterns:
            if isinstance(pattern, RegexURLPattern):
                endpoint_data = self.__assemble_endpoint_data__(pattern, prefix, filter_path=filter_path)

                if endpoint_data is None:
                    continue

                pattern_list.append(endpoint_data)

            elif isinstance(pattern, RegexURLResolver):

                if pattern.namespace in exclude_namespaces:
                    continue

                pref = prefix + pattern.regex.pattern
                pattern_list.extend(self.__flatten_patterns_tree__(
                    pattern.url_patterns,
                    pref,
                    filter_path=filter_path,
                    exclude_namespaces=exclude_namespaces,
                ))

        return pattern_list

    def __get_pattern_api_callback__(self, pattern):
        """
        Verifies that pattern callback is a subclass of APIView, and returns the class
        Handles older django & django rest 'cls_instance'
        """
        if not hasattr(pattern, 'callback'):
            return

        if (hasattr(pattern.callback, 'cls') and
                issubclass(pattern.callback.cls, APIView) and
                not issubclass(pattern.callback.cls, APIDocView)):

            return pattern.callback.cls

        elif (hasattr(pattern.callback, 'cls_instance') and
                isinstance(pattern.callback.cls_instance, APIView) and
                not issubclass(pattern.callback.cls_instance, APIDocView)):

            return pattern.callback.cls_instance

    def __exclude_router_api_root__(self, callback):
        """
        Returns True if the URL's callback is rest_framework.routers.APIRoot
        """
        if callback.__module__ == 'rest_framework.routers':
            return True

        return False

    def __exclude_format_endpoints__(self, path):
        """
        Excludes URL patterns that contain .{format}
        """
        if '.{format}' in path:
            return True

        return False<|MERGE_RESOLUTION|>--- conflicted
+++ resolved
@@ -36,14 +36,9 @@
     def get_filtered_apis(self, apis, filter_path):
         filtered_list = []
 
-<<<<<<< HEAD
-        for api in apis:
-            if filter_path in api['path'].strip('/'):
-=======
         match = "/{f}/".format(f=filter_path)
         for api in apis:
             if api['path'].startswith(match):
->>>>>>> b9401b6c
                 filtered_list.append(api)
 
         return filtered_list
@@ -76,13 +71,7 @@
         filtered_paths = set()
         base_path = self.__get_base_path__(root_paths)
         for path in root_paths:
-<<<<<<< HEAD
-            if path.startswith(base_path):
-                path = path[len(base_path):]
-            resource = path.split('/')[0]
-=======
             resource = path.replace(base_path, '').split('/')[0]
->>>>>>> b9401b6c
             filtered_paths.add(base_path + resource)
 
         return list(filtered_paths)
